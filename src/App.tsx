// src/App.tsx
import { BrowserRouter as Router, Routes, Route } from "react-router";
import SignIn from "./pages/AuthPages/SignIn";
import SignUp from "./pages/AuthPages/SignUp";
import NotFound from "./pages/OtherPage/NotFound";
import UserProfiles from "./pages/UserProfiles";
import Videos from "./pages/UiElements/Videos";
import Images from "./pages/UiElements/Images";
import Alerts from "./pages/UiElements/Alerts";
import Badges from "./pages/UiElements/Badges";
import Avatars from "./pages/UiElements/Avatars";
import Buttons from "./pages/UiElements/Buttons";
import LineChart from "./pages/Charts/LineChart";
import BarChart from "./pages/Charts/BarChart";
import Calendar from "./pages/Calendar";
import BasicTables from "./pages/Tables/BasicTables";
import FormElements from "./pages/Forms/FormElements";
import Blank from "./pages/Blank";
import AppLayout from "./layout/AppLayout";
import { ScrollToTop } from "./components/common/ScrollToTop";
import Home from "./pages/Dashboard/Home";

import { AuthProvider } from "./context/AuthContext";
import ProtectedRoute from "./components/ProtectedRoute";
<<<<<<< HEAD
import InventoryTable from "./pages/Inventory/InventoryTable";
=======
import AddProductForm from "./pages/Product/Product/ProductForm";
import ProductList from "./pages/Product/Product/ProductList";
import UserList from "./pages/users/UserList";
import SupplierForm from "./pages/Product/Supplier/CreateSupplier";
import CategoryCreateForm from "./pages/Product/Categorie/CategoryCreateForm";
import CategoryList from "./pages/Product/Categorie/CategoryList";
import SupplierList from "./pages/Product/Supplier/SupplierList";
>>>>>>> 4ca886e6

export default function App() {
  return (
    <AuthProvider>
      <Router>
        <ScrollToTop />
        <Routes>
          {/* Public Routes */}
          <Route path="/signin" element={<SignIn />} />
          <Route path="/signup" element={<SignUp />} />
          <Route index path="/" element={<SignIn />} />

          {/* Protected Routes */}
          <Route
            element={
              <ProtectedRoute>
                <AppLayout />
              </ProtectedRoute>
            }
          >
            {/* Dashboard */}
            <Route path="/dashboard" element={<Home />} />

             {/* Users */}
            <Route path="/user-list" element={<UserList />} />

            {/* Product */}
            <Route path="/product" element={<ProductList />} />
            <Route path="/Categorie" element={<CategoryList />} />
            <Route path="/Supplier" element={<SupplierList />} />
            <Route path="/product-form" element={<AddProductForm />} />
            <Route path="/Supplier-form" element={<SupplierForm/>} />
            <Route path="/Categorie-form" element={<CategoryCreateForm/>} />
            
            {/* Others Page */}
            <Route path="/profile" element={<UserProfiles />} />
<<<<<<< HEAD
            <Route path="/calendar" element={<Calendar />} />

            {/* Products */}

            <Route path="/product" element={<ProductTable />} />
            <Route path="/inventory" element={<InventoryTable />} />

=======
            <Route path="/calendar" element={<Calendar />} />  
>>>>>>> 4ca886e6
            <Route path="/blank" element={<Blank />} />

            {/* Forms */}
            <Route path="/form-elements" element={<FormElements />} />

            {/* Tables */}
            <Route path="/basic-tables" element={<BasicTables />} />

            {/* Ui Elements */}
            <Route path="/alerts" element={<Alerts />} />
            <Route path="/avatars" element={<Avatars />} />
            <Route path="/badge" element={<Badges />} />
            <Route path="/buttons" element={<Buttons />} />
            <Route path="/images" element={<Images />} />
            <Route path="/videos" element={<Videos />} />

            {/* Charts */}
            <Route path="/line-chart" element={<LineChart />} />
            <Route path="/bar-chart" element={<BarChart />} />
          </Route>

          {/* Fallback Route */}
          <Route path="*" element={<NotFound />} />
        </Routes>
      </Router>
    </AuthProvider>
  );
}<|MERGE_RESOLUTION|>--- conflicted
+++ resolved
@@ -22,9 +22,6 @@
 
 import { AuthProvider } from "./context/AuthContext";
 import ProtectedRoute from "./components/ProtectedRoute";
-<<<<<<< HEAD
-import InventoryTable from "./pages/Inventory/InventoryTable";
-=======
 import AddProductForm from "./pages/Product/Product/ProductForm";
 import ProductList from "./pages/Product/Product/ProductList";
 import UserList from "./pages/users/UserList";
@@ -32,7 +29,7 @@
 import CategoryCreateForm from "./pages/Product/Categorie/CategoryCreateForm";
 import CategoryList from "./pages/Product/Categorie/CategoryList";
 import SupplierList from "./pages/Product/Supplier/SupplierList";
->>>>>>> 4ca886e6
+import InventoryTable from "./pages/Inventory/InventoryTable";
 
 export default function App() {
   return (
@@ -69,17 +66,12 @@
             
             {/* Others Page */}
             <Route path="/profile" element={<UserProfiles />} />
-<<<<<<< HEAD
-            <Route path="/calendar" element={<Calendar />} />
+            <Route path="/calendar" element={<Calendar />} />  
 
             {/* Products */}
 
-            <Route path="/product" element={<ProductTable />} />
             <Route path="/inventory" element={<InventoryTable />} />
 
-=======
-            <Route path="/calendar" element={<Calendar />} />  
->>>>>>> 4ca886e6
             <Route path="/blank" element={<Blank />} />
 
             {/* Forms */}
